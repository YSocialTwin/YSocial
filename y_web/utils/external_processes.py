--- conflicted
+++ resolved
@@ -1363,10 +1363,6 @@
 
 def run_client_simulation(exp, cli, population, config_file, resume=True):
     """
-<<<<<<< HEAD
-    Start client simulation without pushing Flask app context.
-    Independent of the main Flask runtime.
-=======
     Run client simulation - called from subprocess.
     
     Args:
@@ -1375,99 +1371,47 @@
         population: Population object
         config_file: Loaded configuration dictionary
         resume: Boolean indicating if resuming (default: True)
->>>>>>> dfbffe80
     """
     import json
     import os
     import sys
-    from sqlalchemy.orm import sessionmaker
-    from sqlalchemy import create_engine
-    from y_web.models import Client_Execution, Exps, Client, Population
-
-<<<<<<< HEAD
-    from y_web import create_app, db  # only to reuse URI config
-
-    # Create app only to get DB URI, but don't push its context
-    app2 = create_app(db_type)
-    db_uri = app2.config["SQLALCHEMY_DATABASE_URI"]
-
-    # Build an independent SQLAlchemy engine/session
-    engine = create_engine(db_uri, pool_pre_ping=True)
-    Session = sessionmaker(bind=engine)
-    session = Session()
-=======
+
     from y_web import db
     from y_web.models import Client_Execution
 
     yclient_path = os.path.dirname(os.path.abspath(__file__)).split("y_web")[0]
->>>>>>> dfbffe80
-
-    try:
-        # Retrieve data fresh from DB (no app context)
-        exp = session.query(Exps).get(exp.idexp)
-        cli = session.query(Client).get(cli.id)
-        population = session.query(Population).get(population.id)
-
-        # ---------- your logic below (unchanged except DB usage) ----------
-        yclient_path = os.path.dirname(os.path.abspath(__file__)).split("y_web")[0]
-
-        if exp.platform_type == "microblogging":
-            sys.path.append(f"{yclient_path}{os.sep}external{os.sep}YClient")
-            from y_client.clients import YClientWeb
-        elif exp.platform_type == "forum":
-            sys.path.append(f"{yclient_path}{os.sep}external{os.sep}YClientReddit")
-            from y_client.clients import YClientWeb
-        else:
-            raise NotImplementedError(f"Unsupported platform {exp.platform_type}")
-
-        BASE_DIR = os.path.dirname(os.path.abspath(__file__)).split("utils")[0]
-
-        if "experiments_" in exp.db_name:
-            uid = exp.db_name.removeprefix("experiments_")
-            filename = f"{BASE_DIR}experiments{os.sep}{uid}{os.sep}{population.name.replace(' ', '')}.json".replace("utils/", "")
-        else:
-            uid = exp.db_name.split(os.sep)[1]
-            filename = f"{BASE_DIR}{os.sep}{exp.db_name.split('database_server.db')[0]}{population.name.replace(' ', '')}.json".replace("utils/", "")
-
-        data_base_path = f"{BASE_DIR}experiments{os.sep}{uid}{os.sep}"
-        config_file = json.load(open(f"{data_base_path}client_{cli.name}-{population.name}.json"))
-
-<<<<<<< HEAD
-        print("Starting client process...")
-
-        ce = session.query(Client_Execution).filter_by(client_id=cli.id).first()
-        print(f"Client {cli.name} execution record: {ce}")
-
-        if ce:
-            first_run = False
-        else:
-            print(f"Client {cli.name} first execution.")
-            first_run = True
-            ce = Client_Execution(
-                client_id=cli.id,
-                elapsed_time=0,
-                expected_duration_rounds=cli.days * 24,
-                last_active_hour=-1,
-                last_active_day=-1,
-            )
-            session.add(ce)
-            session.commit()
-
-        log_file = f"{data_base_path}{cli.name}_client.log"
-        if first_run and cli.network_type:
-            path = f"{cli.name}_network.csv"
-            cl = YClientWeb(config_file, data_base_path, first_run=first_run,
-                            network=path, log_file=log_file, llm=exp.llm_agents_enabled)
-        else:
-            cl = YClientWeb(config_file, data_base_path, first_run=first_run,
-                            log_file=log_file, llm=exp.llm_agents_enabled)
-
-        if resume:
-            cl.days = int((ce.expected_duration_rounds - ce.elapsed_time) / 24)
-
-        cl.read_agents()
-        cl.add_feeds()
-=======
+
+    if exp.platform_type == "microblogging":
+        sys.path.append(f"{yclient_path}{os.sep}external{os.sep}YClient")
+        from y_client.clients import YClientWeb
+    elif exp.platform_type == "forum":
+        sys.path.append(f"{yclient_path}{os.sep}external{os.sep}YClientReddit")
+        from y_client.clients import YClientWeb
+    else:
+        raise NotImplementedError(f"Unsupported platform {exp.platform_type}")
+
+    # get experiment base path
+    BASE_DIR = os.path.dirname(os.path.abspath(__file__)).split("utils")[0]
+
+    # postgres
+    if "experiments_" in exp.db_name:
+        uid = exp.db_name.removeprefix("experiments_")
+        filename = f"{BASE_DIR}experiments{os.sep}{uid}{os.sep}{population.name.replace(' ', '')}.json".replace(
+            "utils/", ""
+        )  #
+    else:
+        uid = exp.db_name.split(os.sep)[1]
+        filename = f"{BASE_DIR}{os.sep}{exp.db_name.split('database_server.db')[0]}{population.name.replace(' ', '')}.json".replace(
+            "utils/", ""
+        )  # .replace(' ', '')
+
+    data_base_path = f"{BASE_DIR}experiments{os.sep}{uid}{os.sep}"
+    config_file = json.load(
+        open(f"{data_base_path}client_{cli.name}-{population.name}.json")
+    )
+
+    print("Starting client process...")
+
     # DB query requires app context
     ce = Client_Execution.query.filter_by(client_id=cli.id).first()
     print(f"Client {cli.name} execution record: {ce}")
@@ -1506,33 +1450,33 @@
             log_file=log_file,
             llm=exp.llm_agents_enabled,
         )
->>>>>>> dfbffe80
-
-        if first_run and cli.network_type:
-            cl.add_network()
-
-        if not os.path.exists(filename):
-            cl.save_agents(filename)
-
-        run_simulation(cl, cli.id, filename, exp, population)
-
-    finally:
-        session.close()
-        engine.dispose()
-
-
-
-def get_users_per_hour(population, agents, session):
+
+    if resume:
+        cl.days = int((ce.expected_duration_rounds - ce.elapsed_time) / 24)
+
+    cl.read_agents()
+    cl.add_feeds()
+
+    if first_run and cli.network_type:
+        cl.add_network()
+
+    if not os.path.exists(filename):
+        cl.save_agents(filename)
+
+    run_simulation(cl, cli.id, filename, exp, population)
+
+
+def get_users_per_hour(population, agents):
     # get population activity profiles
     activity_profiles = defaultdict(list)
     population_activity_profiles = (
-        session.query(PopulationActivityProfile)
+        db.session.query(PopulationActivityProfile)
         .filter(PopulationActivityProfile.population == population.id)
         .all()
     )
     for ap in population_activity_profiles:
         profile = (
-            session.query(ActivityProfile)
+            db.session.query(ActivityProfile)
             .filter(ActivityProfile.id == ap.activity_profile)
             .first()
         )
@@ -1570,21 +1514,6 @@
     """
     Run the simulation
     """
-    from sqlalchemy.orm import sessionmaker
-    from sqlalchemy import create_engine
-    from y_web.models import Client_Execution, Exps, Client, Population
-
-    from y_web import create_app, db  # only to reuse URI config
-
-    # Create app only to get DB URI, but don't push its context
-    app2 = create_app("sqlite")
-    db_uri = app2.config["SQLALCHEMY_DATABASE_URI"]
-
-    # Build an independent SQLAlchemy engine/session
-    engine = create_engine(db_uri, pool_pre_ping=True)
-    Session = sessionmaker(bind=engine)
-    session = Session()
-
     platform_type = exp.platform_type
 
     total_days = int(cl.days)
@@ -1592,11 +1521,11 @@
 
     page_agents = [p for p in cl.agents.agents if p.is_page]
 
-    hour_to_page = get_users_per_hour(population, page_agents, session)
+    hour_to_page = get_users_per_hour(population, page_agents)
 
     for d1 in range(total_days):
         common_agents = [p for p in cl.agents.agents if not p.is_page]
-        hour_to_users = get_users_per_hour(population, common_agents, session)
+        hour_to_users = get_users_per_hour(population, common_agents)
 
         daily_active = {}
         tid, _, _ = cl.sim_clock.get_current_slot()
@@ -1687,13 +1616,13 @@
             cl.sim_clock.increment_slot()
 
             # update client execution object
-            ce = session.query(Client_Execution).filter_by(client_id=cli_id).first()
+            ce = Client_Execution.query.filter_by(client_id=cli_id).first()
             if ce:
                 ce.elapsed_time += 1
                 ce.last_active_hour = h
                 ce.last_active_day = d
-                session.add(ce)  # Explicitly mark as modified for PostgreSQL
-                session.commit()
+                db.session.add(ce)  # Explicitly mark as modified for PostgreSQL
+                db.session.commit()
 
         # evaluate follows (once per day, only for a random sample of daily active agents)
         if float(cl.config["agents"]["probability_of_daily_follow"]) > 0:
@@ -1727,7 +1656,4 @@
                     cl.add_agent()
 
         # saving "living" agents at the end of the day
-        cl.save_agents(agent_file)
-
-    session.close()
-    engine.dispose()+        cl.save_agents(agent_file)